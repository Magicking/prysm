--- conflicted
+++ resolved
@@ -141,11 +141,7 @@
 		return errors.Wrap(err, "could not save genesis block to disk")
 	}
 	if err := c.beaconDB.UpdateChainHead(ctx, genBlock, beaconState); err != nil {
-<<<<<<< HEAD
-		return fmt.Errorf("could not set chain head, %v", err)
-=======
-		return nil, errors.Wrap(err, "could not set chain head")
->>>>>>> a2b4bddc
+		return errors.Wrap(err, "could not set chain head")
 	}
 	if err := c.forkChoiceStore.GensisStore(beaconState); err != nil {
 		return errors.Wrap(err, "could not start gensis store for fork choice")
