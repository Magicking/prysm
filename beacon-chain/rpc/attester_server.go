package rpc

import (
	"context"
	"fmt"

	"github.com/pkg/errors"
	"github.com/prysmaticlabs/go-ssz"
	"github.com/prysmaticlabs/prysm/beacon-chain/cache"
	"github.com/prysmaticlabs/prysm/beacon-chain/core/helpers"
	"github.com/prysmaticlabs/prysm/beacon-chain/core/state"
	"github.com/prysmaticlabs/prysm/beacon-chain/db"
	pb "github.com/prysmaticlabs/prysm/proto/beacon/rpc/v1"
	ethpb "github.com/prysmaticlabs/prysm/proto/eth/v1alpha1"
	"github.com/prysmaticlabs/prysm/shared/p2p"
	"github.com/prysmaticlabs/prysm/shared/params"
)

// AttesterServer defines a server implementation of the gRPC Attester service,
// providing RPC methods for validators acting as attesters to broadcast votes on beacon blocks.
type AttesterServer struct {
	p2p              p2p.Broadcaster
	beaconDB         *db.BeaconDB
	operationService operationService
	chainService     chainService
	cache            *cache.AttestationCache
}

// SubmitAttestation is a function called by an attester in a sharding validator to vote
// on a block via an attestation object as defined in the Ethereum Serenity specification.
func (as *AttesterServer) SubmitAttestation(ctx context.Context, att *ethpb.Attestation) (*pb.AttestResponse, error) {
<<<<<<< HEAD
	root, err := ssz.SigningRoot(att)
	if err != nil {
		return nil, errors.Wrap(err, "failed to sign root attestation")
	}

	go func() {
		if err := as.chainService.ReceiveAttestation(ctx, att); err != nil {
			log.Errorf("failed to update attestation for fork choice")
		}
	}()

	return &pb.AttestResponse{Root: root[:]}, nil
=======
	if err := as.operationService.HandleAttestation(ctx, att); err != nil {
		return nil, err
	}

	// Update attestation target for RPC server to run necessary fork choice.
	// We need to retrieve the head block to get its parent root.
	head, err := as.beaconDB.Block(bytesutil.ToBytes32(att.Data.BeaconBlockRoot))
	if err != nil {
		return nil, err
	}
	// If the head block is nil, we can't save the attestation target.
	if head == nil {
		return nil, fmt.Errorf("could not find head %#x in db", bytesutil.Trunc(att.Data.BeaconBlockRoot))
	}
	// TODO(#3088): Remove this when fork-choice is updated to the new one.
	attestationSlot := att.Data.Target.Epoch * params.BeaconConfig().SlotsPerEpoch
	attTarget := &pbp2p.AttestationTarget{
		Slot:            attestationSlot,
		BeaconBlockRoot: att.Data.BeaconBlockRoot,
		ParentRoot:      head.ParentRoot,
	}
	if err := as.beaconDB.SaveAttestationTarget(ctx, attTarget); err != nil {
		return nil, fmt.Errorf("could not save attestation target")
	}

	as.p2p.Broadcast(ctx, att)

	hash, err := hashutil.HashProto(att)
	if err != nil {
		return nil, err
	}

	return &pb.AttestResponse{Root: hash[:]}, nil
>>>>>>> 4c62b041
}

// RequestAttestation requests that the beacon node produce an IndexedAttestation,
// with a blank signature field, which the validator will then sign.
func (as *AttesterServer) RequestAttestation(ctx context.Context, req *pb.AttestationRequest) (*ethpb.AttestationData, error) {
	res, err := as.cache.Get(ctx, req)
	if err != nil {
		return nil, err
	}

	if res != nil {
		return res, nil
	}

	if err := as.cache.MarkInProgress(req); err != nil {
		if err == cache.ErrAlreadyInProgress {
			res, err := as.cache.Get(ctx, req)
			if err != nil {
				return nil, err
			}

			if res == nil {
				return nil, errors.New("a request was in progress and resolved to nil")
			}
			return res, nil
		}
		return nil, err
	}
	defer func() {
		if err := as.cache.MarkNotInProgress(req); err != nil {
			log.WithError(err).Error("Failed to mark cache not in progress")
		}
	}()

	// Set the attestation data's beacon block root = hash_tree_root(head) where head
	// is the validator's view of the head block of the beacon chain during the slot.
	headBlock, err := as.chainService.HeadBlock()
	if err != nil {
		return nil, errors.Wrap(err, "failed to retrieve chain head")
	}
	headRoot, err := ssz.SigningRoot(headBlock)
	if err != nil {
		return nil, errors.Wrap(err, "could not tree hash beacon block")
	}

	// Let head state be the state of head block processed through empty slots up to assigned slot.
	headState, err := as.chainService.HeadState()
	if err != nil {
		return nil, errors.Wrap(err, "could not fetch head state")
	}

	headState, err = state.ProcessSlots(ctx, headState, req.Slot)
	if err != nil {
		return nil, errors.Wrapf(err, "could not process slots up to %d", req.Slot)
	}

	targetEpoch := helpers.CurrentEpoch(headState)
	epochStartSlot := helpers.StartSlot(targetEpoch)
	targetRoot := make([]byte, 32)
	if epochStartSlot == headState.Slot {
		targetRoot = headRoot[:]
	} else {
		targetRoot, err = helpers.BlockRootAtSlot(headState, epochStartSlot)
		if err != nil {
			return nil, errors.Wrapf(err, "could not get target block for slot %d", epochStartSlot)
		}
	}

	startEpoch := headState.CurrentCrosslinks[req.Shard].EndEpoch
	endEpoch := startEpoch + params.BeaconConfig().MaxEpochsPerCrosslink
	if endEpoch > targetEpoch {
		endEpoch = targetEpoch
	}
	crosslinkRoot, err := ssz.HashTreeRoot(headState.CurrentCrosslinks[req.Shard])
	if err != nil {
		return nil, fmt.Errorf("could not tree hash crosslink for shard %d: %v",
			req.Shard, err)
	}
	res = &ethpb.AttestationData{
		BeaconBlockRoot: headRoot[:],
		Source:          headState.CurrentJustifiedCheckpoint,
		Target: &ethpb.Checkpoint{
			Epoch: targetEpoch,
			Root:  targetRoot,
		},
		Crosslink: &ethpb.Crosslink{
			Shard:      req.Shard,
			StartEpoch: startEpoch,
			EndEpoch:   endEpoch,
			ParentRoot: crosslinkRoot[:],
			DataRoot:   params.BeaconConfig().ZeroHash[:],
		},
	}

	if err := as.cache.Put(ctx, req, res); err != nil {
		return nil, err
	}

	return res, nil
}<|MERGE_RESOLUTION|>--- conflicted
+++ resolved
@@ -29,10 +29,13 @@
 // SubmitAttestation is a function called by an attester in a sharding validator to vote
 // on a block via an attestation object as defined in the Ethereum Serenity specification.
 func (as *AttesterServer) SubmitAttestation(ctx context.Context, att *ethpb.Attestation) (*pb.AttestResponse, error) {
-<<<<<<< HEAD
 	root, err := ssz.SigningRoot(att)
 	if err != nil {
 		return nil, errors.Wrap(err, "failed to sign root attestation")
+	}
+
+	if err := as.operationService.HandleAttestation(ctx, att); err != nil {
+		return nil, err
 	}
 
 	go func() {
@@ -42,41 +45,6 @@
 	}()
 
 	return &pb.AttestResponse{Root: root[:]}, nil
-=======
-	if err := as.operationService.HandleAttestation(ctx, att); err != nil {
-		return nil, err
-	}
-
-	// Update attestation target for RPC server to run necessary fork choice.
-	// We need to retrieve the head block to get its parent root.
-	head, err := as.beaconDB.Block(bytesutil.ToBytes32(att.Data.BeaconBlockRoot))
-	if err != nil {
-		return nil, err
-	}
-	// If the head block is nil, we can't save the attestation target.
-	if head == nil {
-		return nil, fmt.Errorf("could not find head %#x in db", bytesutil.Trunc(att.Data.BeaconBlockRoot))
-	}
-	// TODO(#3088): Remove this when fork-choice is updated to the new one.
-	attestationSlot := att.Data.Target.Epoch * params.BeaconConfig().SlotsPerEpoch
-	attTarget := &pbp2p.AttestationTarget{
-		Slot:            attestationSlot,
-		BeaconBlockRoot: att.Data.BeaconBlockRoot,
-		ParentRoot:      head.ParentRoot,
-	}
-	if err := as.beaconDB.SaveAttestationTarget(ctx, attTarget); err != nil {
-		return nil, fmt.Errorf("could not save attestation target")
-	}
-
-	as.p2p.Broadcast(ctx, att)
-
-	hash, err := hashutil.HashProto(att)
-	if err != nil {
-		return nil, err
-	}
-
-	return &pb.AttestResponse{Root: hash[:]}, nil
->>>>>>> 4c62b041
 }
 
 // RequestAttestation requests that the beacon node produce an IndexedAttestation,
