--- conflicted
+++ resolved
@@ -709,19 +709,11 @@
 	// [Justified Block]->[C, Slot 3, 2 Votes]
 	//                   \->[D, Slot 3, 2 Votes]->[SKIP SLOT]->[E, Slot 5, 1 Vote]
 	justifiedState := &pbp2p.BeaconState{
-<<<<<<< HEAD
-		Slot:              params.BeaconConfig().GenesisSlot,
-		ValidatorBalances: make([]uint64, 11),
-	}
-	for i := 0; i < len(justifiedState.ValidatorBalances); i++ {
-		justifiedState.ValidatorBalances[i] = params.BeaconConfig().MaxDepositAmount
-=======
 		Slot:     params.BeaconConfig().GenesisSlot,
 		Balances: make([]uint64, 11),
 	}
 	for i := 0; i < len(justifiedState.Balances); i++ {
 		justifiedState.Balances[i] = params.BeaconConfig().MaxDepositAmount
->>>>>>> c4c76c74
 	}
 	if err := db.SaveJustifiedState(justifiedState); err != nil {
 		t.Fatal(err)
@@ -734,35 +726,6 @@
 	}
 	justifiedRoot, _ := hashutil.HashBeaconBlock(justifiedBlock)
 	b1 := &pbp2p.BeaconBlock{
-<<<<<<< HEAD
-		Slot:             params.BeaconConfig().GenesisSlot + 3,
-		ParentRootHash32: justifiedRoot[:],
-		RandaoReveal:     []byte("A"),
-	}
-	b1Root, _ := hashutil.HashBeaconBlock(b1)
-	b2 := &pbp2p.BeaconBlock{
-		Slot:             params.BeaconConfig().GenesisSlot + 3,
-		ParentRootHash32: justifiedRoot[:],
-		RandaoReveal:     []byte("C"),
-	}
-	b2Root, _ := hashutil.HashBeaconBlock(b2)
-	b3 := &pbp2p.BeaconBlock{
-		Slot:             params.BeaconConfig().GenesisSlot + 3,
-		ParentRootHash32: justifiedRoot[:],
-		RandaoReveal:     []byte("D"),
-	}
-	b3Root, _ := hashutil.HashBeaconBlock(b1)
-	b4 := &pbp2p.BeaconBlock{
-		Slot:             params.BeaconConfig().GenesisSlot + 4,
-		ParentRootHash32: b1Root[:],
-		RandaoReveal:     []byte("B"),
-	}
-	b4Root, _ := hashutil.HashBeaconBlock(b4)
-	b5 := &pbp2p.BeaconBlock{
-		Slot:             params.BeaconConfig().GenesisSlot + 5,
-		ParentRootHash32: b3Root[:],
-		RandaoReveal:     []byte("E"),
-=======
 		Slot:            params.BeaconConfig().GenesisSlot + 3,
 		ParentBlockRoot: justifiedRoot[:],
 		RandaoReveal:    []byte("A"),
@@ -790,7 +753,6 @@
 		Slot:            params.BeaconConfig().GenesisSlot + 5,
 		ParentBlockRoot: b3Root[:],
 		RandaoReveal:    []byte("E"),
->>>>>>> c4c76c74
 	}
 	b5Root, _ := hashutil.HashBeaconBlock(b5)
 
@@ -798,109 +760,65 @@
 	// We give block A 3 votes.
 	attestationTargets[0] = &pbp2p.AttestationTarget{
 		Slot:       b1.Slot,
-<<<<<<< HEAD
-		ParentRoot: b1.ParentRootHash32,
-=======
 		ParentRoot: b1.ParentBlockRoot,
->>>>>>> c4c76c74
 		BlockRoot:  b1Root[:],
 	}
 	attestationTargets[1] = &pbp2p.AttestationTarget{
 		Slot:       b1.Slot,
-<<<<<<< HEAD
-		ParentRoot: b1.ParentRootHash32,
-=======
 		ParentRoot: b1.ParentBlockRoot,
->>>>>>> c4c76c74
 		BlockRoot:  b1Root[:],
 	}
 	attestationTargets[2] = &pbp2p.AttestationTarget{
 		Slot:       b1.Slot,
-<<<<<<< HEAD
-		ParentRoot: b1.ParentRootHash32,
-=======
 		ParentRoot: b1.ParentBlockRoot,
->>>>>>> c4c76c74
 		BlockRoot:  b1Root[:],
 	}
 
 	// We give block C 2 votes.
 	attestationTargets[3] = &pbp2p.AttestationTarget{
 		Slot:       b2.Slot,
-<<<<<<< HEAD
-		ParentRoot: b2.ParentRootHash32,
-=======
 		ParentRoot: b2.ParentBlockRoot,
->>>>>>> c4c76c74
 		BlockRoot:  b2Root[:],
 	}
 	attestationTargets[4] = &pbp2p.AttestationTarget{
 		Slot:       b2.Slot,
-<<<<<<< HEAD
-		ParentRoot: b2.ParentRootHash32,
-=======
 		ParentRoot: b2.ParentBlockRoot,
->>>>>>> c4c76c74
 		BlockRoot:  b2Root[:],
 	}
 
 	// We give block D 2 votes.
 	attestationTargets[5] = &pbp2p.AttestationTarget{
 		Slot:       b3.Slot,
-<<<<<<< HEAD
-		ParentRoot: b3.ParentRootHash32,
-=======
 		ParentRoot: b3.ParentBlockRoot,
->>>>>>> c4c76c74
 		BlockRoot:  b3Root[:],
 	}
 	attestationTargets[6] = &pbp2p.AttestationTarget{
 		Slot:       b3.Slot,
-<<<<<<< HEAD
-		ParentRoot: b3.ParentRootHash32,
-=======
 		ParentRoot: b3.ParentBlockRoot,
->>>>>>> c4c76c74
 		BlockRoot:  b3Root[:],
 	}
 
 	// We give block B 3 votes.
 	attestationTargets[7] = &pbp2p.AttestationTarget{
 		Slot:       b4.Slot,
-<<<<<<< HEAD
-		ParentRoot: b4.ParentRootHash32,
-=======
 		ParentRoot: b4.ParentBlockRoot,
->>>>>>> c4c76c74
 		BlockRoot:  b4Root[:],
 	}
 	attestationTargets[8] = &pbp2p.AttestationTarget{
 		Slot:       b4.Slot,
-<<<<<<< HEAD
-		ParentRoot: b4.ParentRootHash32,
-=======
 		ParentRoot: b4.ParentBlockRoot,
->>>>>>> c4c76c74
 		BlockRoot:  b4Root[:],
 	}
 	attestationTargets[9] = &pbp2p.AttestationTarget{
 		Slot:       b4.Slot,
-<<<<<<< HEAD
-		ParentRoot: b4.ParentRootHash32,
-=======
 		ParentRoot: b4.ParentBlockRoot,
->>>>>>> c4c76c74
 		BlockRoot:  b4Root[:],
 	}
 
 	// We give block E 1 vote.
 	attestationTargets[10] = &pbp2p.AttestationTarget{
 		Slot:       b5.Slot,
-<<<<<<< HEAD
-		ParentRoot: b5.ParentRootHash32,
-=======
 		ParentRoot: b5.ParentBlockRoot,
->>>>>>> c4c76c74
 		BlockRoot:  b5Root[:],
 	}
 
